--- conflicted
+++ resolved
@@ -66,13 +66,11 @@
 	// Directory where the server data is stored at.
 	Data string `default:"/srv/daemon-data" yaml:"data"`
 
-<<<<<<< HEAD
 	// Directory where server archives for transferring will be stored.
 	ArchiveDirectory string `default:"/srv/daemon-data/.archives" yaml:"archive_directory"`
-=======
+
 	// Directory where local backups will be stored on the machine.
 	BackupDirectory string `default:"/srv/daemon-data/.backups" yaml:"backup_directory"`
->>>>>>> 4ce2b734
 
 	// The user that should own all of the server files, and be used for containers.
 	Username string `default:"pterodactyl" yaml:"username"`
